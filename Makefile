# OASIS_START
<<<<<<< HEAD
# DO NOT EDIT (digest: 7b2408909643717852b95f994b273fee)
=======
# DO NOT EDIT (digest: 46f8bd9984975bd4727bed22d0876cd2)
>>>>>>> 20ccd568

SETUP = ./setup.exe

build: setup.data $(SETUP)
	$(SETUP) -build $(BUILDFLAGS)

doc: setup.data $(SETUP) build
	$(SETUP) -doc $(DOCFLAGS)

test: setup.data $(SETUP) build
	$(SETUP) -test $(TESTFLAGS)

<<<<<<< HEAD
all:
=======
all: $(SETUP)
>>>>>>> 20ccd568
	$(SETUP) -all $(ALLFLAGS)

install: setup.data $(SETUP)
	$(SETUP) -install $(INSTALLFLAGS)

uninstall: setup.data $(SETUP)
	$(SETUP) -uninstall $(UNINSTALLFLAGS)

reinstall: setup.data $(SETUP)
	$(SETUP) -reinstall $(REINSTALLFLAGS)

<<<<<<< HEAD
clean:
	$(SETUP) -clean $(CLEANFLAGS)

distclean:
=======
clean: $(SETUP)
	$(SETUP) -clean $(CLEANFLAGS)

distclean: $(SETUP)
>>>>>>> 20ccd568
	$(SETUP) -distclean $(DISTCLEANFLAGS)
	$(RM) $(SETUP)

setup.data: $(SETUP)
	$(SETUP) -configure $(CONFIGUREFLAGS)

configure: $(SETUP)
	$(SETUP) -configure $(CONFIGUREFLAGS)

setup.exe: setup.ml
	ocamlfind ocamlopt -o $@ $< || ocamlfind ocamlc -o $@ $< || true
	$(RM) setup.cmi setup.cmo setup.cmx setup.o

.PHONY: build doc test all install uninstall reinstall clean distclean configure

# OASIS_STOP<|MERGE_RESOLUTION|>--- conflicted
+++ resolved
@@ -1,9 +1,5 @@
 # OASIS_START
-<<<<<<< HEAD
-# DO NOT EDIT (digest: 7b2408909643717852b95f994b273fee)
-=======
 # DO NOT EDIT (digest: 46f8bd9984975bd4727bed22d0876cd2)
->>>>>>> 20ccd568
 
 SETUP = ./setup.exe
 
@@ -16,11 +12,7 @@
 test: setup.data $(SETUP) build
 	$(SETUP) -test $(TESTFLAGS)
 
-<<<<<<< HEAD
-all:
-=======
 all: $(SETUP)
->>>>>>> 20ccd568
 	$(SETUP) -all $(ALLFLAGS)
 
 install: setup.data $(SETUP)
@@ -32,17 +24,10 @@
 reinstall: setup.data $(SETUP)
 	$(SETUP) -reinstall $(REINSTALLFLAGS)
 
-<<<<<<< HEAD
-clean:
-	$(SETUP) -clean $(CLEANFLAGS)
-
-distclean:
-=======
 clean: $(SETUP)
 	$(SETUP) -clean $(CLEANFLAGS)
 
 distclean: $(SETUP)
->>>>>>> 20ccd568
 	$(SETUP) -distclean $(DISTCLEANFLAGS)
 	$(RM) $(SETUP)
 
