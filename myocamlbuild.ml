(* OASIS_START *)
<<<<<<< HEAD
(* DO NOT EDIT (digest: c461fbf3f4b641d384eb35a08813b55b) *)
=======
(* DO NOT EDIT (digest: dbeb0a04a5776cebca346df83a3dd599) *)
>>>>>>> 20ccd568
module OASISGettext = struct
(* # 22 "src/oasis/OASISGettext.ml" *)


  let ns_ str =
    str


  let s_ str =
    str


  let f_ (str: ('a, 'b, 'c, 'd) format4) =
    str


  let fn_ fmt1 fmt2 n =
    if n = 1 then
      fmt1^^""
    else
      fmt2^^""


  let init =
    []


end

module OASISExpr = struct
(* # 22 "src/oasis/OASISExpr.ml" *)





  open OASISGettext


  type test = string


  type flag = string


  type t =
    | EBool of bool
    | ENot of t
    | EAnd of t * t
    | EOr of t * t
    | EFlag of flag
    | ETest of test * string



  type 'a choices = (t * 'a) list


  let eval var_get t =
    let rec eval' =
      function
        | EBool b ->
            b

        | ENot e ->
            not (eval' e)

        | EAnd (e1, e2) ->
            (eval' e1) && (eval' e2)

        | EOr (e1, e2) ->
            (eval' e1) || (eval' e2)

        | EFlag nm ->
            let v =
              var_get nm
            in
              assert(v = "true" || v = "false");
              (v = "true")

        | ETest (nm, vl) ->
            let v =
              var_get nm
            in
              (v = vl)
    in
      eval' t


  let choose ?printer ?name var_get lst =
    let rec choose_aux =
      function
        | (cond, vl) :: tl ->
            if eval var_get cond then
              vl
            else
              choose_aux tl
        | [] ->
            let str_lst =
              if lst = [] then
                s_ "<empty>"
              else
                String.concat
                  (s_ ", ")
                  (List.map
                     (fun (cond, vl) ->
                        match printer with
                          | Some p -> p vl
                          | None -> s_ "<no printer>")
                     lst)
            in
              match name with
                | Some nm ->
                    failwith
                      (Printf.sprintf
                         (f_ "No result for the choice list '%s': %s")
                         nm str_lst)
                | None ->
                    failwith
                      (Printf.sprintf
                         (f_ "No result for a choice list: %s")
                         str_lst)
    in
      choose_aux (List.rev lst)


end


# 132 "myocamlbuild.ml"
module BaseEnvLight = struct
(* # 22 "src/base/BaseEnvLight.ml" *)


  module MapString = Map.Make(String)


  type t = string MapString.t


  let default_filename =
    Filename.concat
      (Sys.getcwd ())
      "setup.data"


  let load ?(allow_empty=false) ?(filename=default_filename) () =
    if Sys.file_exists filename then
      begin
        let chn =
          open_in_bin filename
        in
        let st =
          Stream.of_channel chn
        in
        let line =
          ref 1
        in
        let st_line =
          Stream.from
            (fun _ ->
               try
                 match Stream.next st with
                   | '\n' -> incr line; Some '\n'
                   | c -> Some c
               with Stream.Failure -> None)
        in
        let lexer =
          Genlex.make_lexer ["="] st_line
        in
        let rec read_file mp =
          match Stream.npeek 3 lexer with
            | [Genlex.Ident nm; Genlex.Kwd "="; Genlex.String value] ->
                Stream.junk lexer;
                Stream.junk lexer;
                Stream.junk lexer;
                read_file (MapString.add nm value mp)
            | [] ->
                mp
            | _ ->
                failwith
                  (Printf.sprintf
                     "Malformed data file '%s' line %d"
                     filename !line)
        in
        let mp =
          read_file MapString.empty
        in
          close_in chn;
          mp
      end
    else if allow_empty then
      begin
        MapString.empty
      end
    else
      begin
        failwith
          (Printf.sprintf
             "Unable to load environment, the file '%s' doesn't exist."
             filename)
      end


  let rec var_expand str env =
    let buff =
      Buffer.create ((String.length str) * 2)
    in
      Buffer.add_substitute
        buff
        (fun var ->
           try
             var_expand (MapString.find var env) env
           with Not_found ->
             failwith
               (Printf.sprintf
                  "No variable %s defined when trying to expand %S."
                  var
                  str))
        str;
      Buffer.contents buff


  let var_get name env =
    var_expand (MapString.find name env) env


  let var_choose lst env =
    OASISExpr.choose
      (fun nm -> var_get nm env)
      lst
end


# 237 "myocamlbuild.ml"
module MyOCamlbuildFindlib = struct
(* # 22 "src/plugins/ocamlbuild/MyOCamlbuildFindlib.ml" *)
<<<<<<< HEAD


=======


>>>>>>> 20ccd568
  (** OCamlbuild extension, copied from
    * http://brion.inria.fr/gallium/index.php/Using_ocamlfind_with_ocamlbuild
    * by N. Pouillard and others
    *
    * Updated on 2009/02/28
    *
    * Modified by Sylvain Le Gall
    *)
  open Ocamlbuild_plugin


  (* these functions are not really officially exported *)
  let run_and_read =
    Ocamlbuild_pack.My_unix.run_and_read


  let blank_sep_strings =
    Ocamlbuild_pack.Lexers.blank_sep_strings


<<<<<<< HEAD
  let split s ch =
    let buf = Buffer.create 13 in
    let x = ref [] in
    let flush () =
      x := (Buffer.contents buf) :: !x;
      Buffer.clear buf
    in
=======
  let exec_from_conf exec =
    let exec =
      let env_filename = Pathname.basename BaseEnvLight.default_filename in
      let env = BaseEnvLight.load ~filename:env_filename ~allow_empty:true () in
      try
        BaseEnvLight.var_get exec env
      with Not_found ->
        Printf.eprintf "W: Cannot get variable %s\n" exec;
        exec
    in
    let fix_win32 str =
      if Sys.os_type = "Win32" then begin
        let buff = Buffer.create (String.length str) in
        (* Adapt for windowsi, ocamlbuild + win32 has a hard time to handle '\\'.
         *)
        String.iter
          (fun c -> Buffer.add_char buff (if c = '\\' then '/' else c))
          str;
        Buffer.contents buff
      end else begin
        str
      end
    in
      fix_win32 exec

  let split s ch =
    let buf = Buffer.create 13 in
    let x = ref [] in
    let flush () =
      x := (Buffer.contents buf) :: !x;
      Buffer.clear buf
    in
>>>>>>> 20ccd568
      String.iter
        (fun c ->
           if c = ch then
             flush ()
           else
             Buffer.add_char buf c)
        s;
      flush ();
      List.rev !x


  let split_nl s = split s '\n'


  let before_space s =
    try
      String.before s (String.index s ' ')
    with Not_found -> s

  (* ocamlfind command *)
<<<<<<< HEAD
  let ocamlfind x =
    let ocamlfind_prog =
      let env_filename = Pathname.basename BaseEnvLight.default_filename in
      let env = BaseEnvLight.load ~filename:env_filename ~allow_empty:true () in
      try
        BaseEnvLight.var_get "ocamlfind" env
      with Not_found ->
        Printf.eprintf "W: Cannot get variable ocamlfind";
        "ocamlfind"
    in
      S[Sh ocamlfind_prog; x]
=======
  let ocamlfind x = S[Sh (exec_from_conf "ocamlfind"); x]
>>>>>>> 20ccd568

  (* This lists all supported packages. *)
  let find_packages () =
    List.map before_space (split_nl & run_and_read "ocamlfind list")


  (* Mock to list available syntaxes. *)
  let find_syntaxes () = ["camlp4o"; "camlp4r"]


  let well_known_syntax = [
    "camlp4.quotations.o";
    "camlp4.quotations.r";
    "camlp4.exceptiontracer";
    "camlp4.extend";
    "camlp4.foldgenerator";
    "camlp4.listcomprehension";
    "camlp4.locationstripper";
    "camlp4.macro";
    "camlp4.mapgenerator";
    "camlp4.metagenerator";
    "camlp4.profiler";
    "camlp4.tracer"
  ]


  let dispatch =
    function
<<<<<<< HEAD
      | Before_options ->
=======
      | After_options ->
>>>>>>> 20ccd568
          (* By using Before_options one let command line options have an higher
           * priority on the contrary using After_options will guarantee to have
           * the higher priority override default commands by ocamlfind ones *)
          Options.ocamlc     := ocamlfind & A"ocamlc";
          Options.ocamlopt   := ocamlfind & A"ocamlopt";
          Options.ocamldep   := ocamlfind & A"ocamldep";
          Options.ocamldoc   := ocamlfind & A"ocamldoc";
          Options.ocamlmktop := ocamlfind & A"ocamlmktop";
          Options.ocamlmklib := ocamlfind & A"ocamlmklib"

      | After_rules ->

          (* When one link an OCaml library/binary/package, one should use
           * -linkpkg *)
          flag ["ocaml"; "link"; "program"] & A"-linkpkg";

          (* For each ocamlfind package one inject the -package option when
           * compiling, computing dependencies, generating documentation and
           * linking. *)
          List.iter
            begin fun pkg ->
              let base_args = [A"-package"; A pkg] in
              (* TODO: consider how to really choose camlp4o or camlp4r. *)
              let syn_args = [A"-syntax"; A "camlp4o"] in
              let args =
              (* Heuristic to identify syntax extensions: whether they end in
                 ".syntax"; some might not.
               *)
                if Filename.check_suffix pkg "syntax" ||
                   List.mem pkg well_known_syntax then
                  syn_args @ base_args
                else
                  base_args
              in
              flag ["ocaml"; "compile";  "pkg_"^pkg] & S args;
              flag ["ocaml"; "ocamldep"; "pkg_"^pkg] & S args;
              flag ["ocaml"; "doc";      "pkg_"^pkg] & S args;
              flag ["ocaml"; "link";     "pkg_"^pkg] & S base_args;
              flag ["ocaml"; "infer_interface"; "pkg_"^pkg] & S args;
            end
            (find_packages ());

          (* Like -package but for extensions syntax. Morover -syntax is useless
           * when linking. *)
          List.iter begin fun syntax ->
          flag ["ocaml"; "compile";  "syntax_"^syntax] & S[A"-syntax"; A syntax];
          flag ["ocaml"; "ocamldep"; "syntax_"^syntax] & S[A"-syntax"; A syntax];
          flag ["ocaml"; "doc";      "syntax_"^syntax] & S[A"-syntax"; A syntax];
          flag ["ocaml"; "infer_interface"; "syntax_"^syntax] &
                S[A"-syntax"; A syntax];
          end (find_syntaxes ());

          (* The default "thread" tag is not compatible with ocamlfind.
           * Indeed, the default rules add the "threads.cma" or "threads.cmxa"
           * options when using this tag. When using the "-linkpkg" option with
           * ocamlfind, this module will then be added twice on the command line.
           *
           * To solve this, one approach is to add the "-thread" option when using
           * the "threads" package using the previous plugin.
           *)
          flag ["ocaml"; "pkg_threads"; "compile"] (S[A "-thread"]);
          flag ["ocaml"; "pkg_threads"; "doc"] (S[A "-I"; A "+threads"]);
          flag ["ocaml"; "pkg_threads"; "link"] (S[A "-thread"]);
          flag ["ocaml"; "pkg_threads"; "infer_interface"] (S[A "-thread"]);
          flag ["ocaml"; "package(threads)"; "compile"] (S[A "-thread"]);
          flag ["ocaml"; "package(threads)"; "doc"] (S[A "-I"; A "+threads"]);
          flag ["ocaml"; "package(threads)"; "link"] (S[A "-thread"]);
          flag ["ocaml"; "package(threads)"; "infer_interface"] (S[A "-thread"]);

      | _ ->
          ()
end

module MyOCamlbuildBase = struct
(* # 22 "src/plugins/ocamlbuild/MyOCamlbuildBase.ml" *)


  (** Base functions for writing myocamlbuild.ml
      @author Sylvain Le Gall
    *)





  open Ocamlbuild_plugin
  module OC = Ocamlbuild_pack.Ocaml_compiler


  type dir = string
  type file = string
  type name = string
  type tag = string


(* # 62 "src/plugins/ocamlbuild/MyOCamlbuildBase.ml" *)


  type t =
      {
        lib_ocaml: (name * dir list * string list) list;
        lib_c:     (name * dir * file list) list;
        flags:     (tag list * (spec OASISExpr.choices)) list;
        (* Replace the 'dir: include' from _tags by a precise interdepends in
         * directory.
         *)
        includes:  (dir * dir list) list;
      }


  let env_filename =
    Pathname.basename
      BaseEnvLight.default_filename


  let dispatch_combine lst =
    fun e ->
      List.iter
        (fun dispatch -> dispatch e)
        lst


  let tag_libstubs nm =
    "use_lib"^nm^"_stubs"


  let nm_libstubs nm =
    nm^"_stubs"


  let dispatch t e =
    let env =
      BaseEnvLight.load
        ~filename:env_filename
        ~allow_empty:true
        ()
    in
      match e with
        | Before_options ->
            let no_trailing_dot s =
              if String.length s >= 1 && s.[0] = '.' then
                String.sub s 1 ((String.length s) - 1)
              else
                s
            in
              List.iter
                (fun (opt, var) ->
                   try
                     opt := no_trailing_dot (BaseEnvLight.var_get var env)
                   with Not_found ->
                     Printf.eprintf "W: Cannot get variable %s\n" var)
                [
                  Options.ext_obj, "ext_obj";
                  Options.ext_lib, "ext_lib";
                  Options.ext_dll, "ext_dll";
                ]

        | After_rules ->
            (* Declare OCaml libraries *)
            List.iter
              (function
                 | nm, [], intf_modules ->
                     ocaml_lib nm;
                     let cmis =
                       List.map (fun m -> (String.uncapitalize m) ^ ".cmi")
                                intf_modules in
                     dep ["ocaml"; "link"; "library"; "file:"^nm^".cma"] cmis
                 | nm, dir :: tl, intf_modules ->
                     ocaml_lib ~dir:dir (dir^"/"^nm);
                     List.iter
                       (fun dir ->
                          List.iter
                            (fun str ->
                               flag ["ocaml"; "use_"^nm; str] (S[A"-I"; P dir]))
                            ["compile"; "infer_interface"; "doc"])
                       tl;
                     let cmis =
                       List.map (fun m -> dir^"/"^(String.uncapitalize m)^".cmi")
                                intf_modules in
                     dep ["ocaml"; "link"; "library"; "file:"^dir^"/"^nm^".cma"]
                         cmis)
              t.lib_ocaml;

            (* Declare directories dependencies, replace "include" in _tags. *)
            List.iter
              (fun (dir, include_dirs) ->
                 Pathname.define_context dir include_dirs)
              t.includes;

            (* Declare C libraries *)
            List.iter
              (fun (lib, dir, headers) ->
                   (* Handle C part of library *)
                   flag ["link"; "library"; "ocaml"; "byte"; tag_libstubs lib]
                     (S[A"-dllib"; A("-l"^(nm_libstubs lib)); A"-cclib";
                        A("-l"^(nm_libstubs lib))]);

                   flag ["link"; "library"; "ocaml"; "native"; tag_libstubs lib]
                     (S[A"-cclib"; A("-l"^(nm_libstubs lib))]);

                   flag ["link"; "program"; "ocaml"; "byte"; tag_libstubs lib]
                     (S[A"-dllib"; A("dll"^(nm_libstubs lib))]);

                   (* When ocaml link something that use the C library, then one
                      need that file to be up to date.
                    *)
                   dep ["link"; "ocaml"; "program"; tag_libstubs lib]
                     [dir/"lib"^(nm_libstubs lib)^"."^(!Options.ext_lib)];

                   dep  ["compile"; "ocaml"; "program"; tag_libstubs lib]
                     [dir/"lib"^(nm_libstubs lib)^"."^(!Options.ext_lib)];

                   (* TODO: be more specific about what depends on headers *)
                   (* Depends on .h files *)
                   dep ["compile"; "c"]
                     headers;

                   (* Setup search path for lib *)
                   flag ["link"; "ocaml"; "use_"^lib]
                     (S[A"-I"; P(dir)]);
              )
              t.lib_c;

              (* Add flags *)
              List.iter
              (fun (tags, cond_specs) ->
                 let spec = BaseEnvLight.var_choose cond_specs env in
                 let rec eval_specs =
                   function
                     | S lst -> S (List.map eval_specs lst)
                     | A str -> A (BaseEnvLight.var_expand str env)
                     | spec -> spec
                 in
                   flag tags & (eval_specs spec))
              t.flags
        | _ ->
            ()


  let dispatch_default t =
    dispatch_combine
      [
        dispatch t;
        MyOCamlbuildFindlib.dispatch;
      ]


end


<<<<<<< HEAD
# 579 "myocamlbuild.ml"
=======
# 594 "myocamlbuild.ml"
>>>>>>> 20ccd568
open Ocamlbuild_plugin;;
let package_default =
  {
     MyOCamlbuildBase.lib_ocaml =
       [
          ("ldap", ["src"], []);
          ("ldif", ["src"], []);
          ("toplevel", ["src"], [])
       ];
     lib_c = [("ldap", "src", [])];
     flags =
       [
          (["oasis_library_toplevel_byte"; "ocaml"; "link"; "byte"],
            [(OASISExpr.EBool true, S [A "-I"; A "+compiler-libs"])]);
          (["oasis_library_toplevel_byte"; "ocaml"; "ocamldep"; "byte"],
            [(OASISExpr.EBool true, S [A "-I"; A "+compiler-libs"])]);
          (["oasis_library_toplevel_byte"; "ocaml"; "compile"; "byte"],
            [(OASISExpr.EBool true, S [A "-I"; A "+compiler-libs"])])
       ];
     includes = []
  }
  ;;

let dispatch_default = MyOCamlbuildBase.dispatch_default package_default;;

<<<<<<< HEAD
# 606 "myocamlbuild.ml"
=======
# 621 "myocamlbuild.ml"
>>>>>>> 20ccd568
(* OASIS_STOP *)
Ocamlbuild_plugin.dispatch dispatch_default;;<|MERGE_RESOLUTION|>--- conflicted
+++ resolved
@@ -1,9 +1,5 @@
 (* OASIS_START *)
-<<<<<<< HEAD
-(* DO NOT EDIT (digest: c461fbf3f4b641d384eb35a08813b55b) *)
-=======
 (* DO NOT EDIT (digest: dbeb0a04a5776cebca346df83a3dd599) *)
->>>>>>> 20ccd568
 module OASISGettext = struct
 (* # 22 "src/oasis/OASISGettext.ml" *)
 
@@ -241,13 +237,8 @@
 # 237 "myocamlbuild.ml"
 module MyOCamlbuildFindlib = struct
 (* # 22 "src/plugins/ocamlbuild/MyOCamlbuildFindlib.ml" *)
-<<<<<<< HEAD
-
-
-=======
-
-
->>>>>>> 20ccd568
+
+
   (** OCamlbuild extension, copied from
     * http://brion.inria.fr/gallium/index.php/Using_ocamlfind_with_ocamlbuild
     * by N. Pouillard and others
@@ -268,15 +259,6 @@
     Ocamlbuild_pack.Lexers.blank_sep_strings
 
 
-<<<<<<< HEAD
-  let split s ch =
-    let buf = Buffer.create 13 in
-    let x = ref [] in
-    let flush () =
-      x := (Buffer.contents buf) :: !x;
-      Buffer.clear buf
-    in
-=======
   let exec_from_conf exec =
     let exec =
       let env_filename = Pathname.basename BaseEnvLight.default_filename in
@@ -309,7 +291,6 @@
       x := (Buffer.contents buf) :: !x;
       Buffer.clear buf
     in
->>>>>>> 20ccd568
       String.iter
         (fun c ->
            if c = ch then
@@ -330,21 +311,7 @@
     with Not_found -> s
 
   (* ocamlfind command *)
-<<<<<<< HEAD
-  let ocamlfind x =
-    let ocamlfind_prog =
-      let env_filename = Pathname.basename BaseEnvLight.default_filename in
-      let env = BaseEnvLight.load ~filename:env_filename ~allow_empty:true () in
-      try
-        BaseEnvLight.var_get "ocamlfind" env
-      with Not_found ->
-        Printf.eprintf "W: Cannot get variable ocamlfind";
-        "ocamlfind"
-    in
-      S[Sh ocamlfind_prog; x]
-=======
   let ocamlfind x = S[Sh (exec_from_conf "ocamlfind"); x]
->>>>>>> 20ccd568
 
   (* This lists all supported packages. *)
   let find_packages () =
@@ -373,11 +340,7 @@
 
   let dispatch =
     function
-<<<<<<< HEAD
-      | Before_options ->
-=======
       | After_options ->
->>>>>>> 20ccd568
           (* By using Before_options one let command line options have an higher
            * priority on the contrary using After_options will guarantee to have
            * the higher priority override default commands by ocamlfind ones *)
@@ -628,11 +591,7 @@
 end
 
 
-<<<<<<< HEAD
-# 579 "myocamlbuild.ml"
-=======
 # 594 "myocamlbuild.ml"
->>>>>>> 20ccd568
 open Ocamlbuild_plugin;;
 let package_default =
   {
@@ -658,10 +617,6 @@
 
 let dispatch_default = MyOCamlbuildBase.dispatch_default package_default;;
 
-<<<<<<< HEAD
-# 606 "myocamlbuild.ml"
-=======
 # 621 "myocamlbuild.ml"
->>>>>>> 20ccd568
 (* OASIS_STOP *)
 Ocamlbuild_plugin.dispatch dispatch_default;;